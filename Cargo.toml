[package]
authors = ["Vitaly Domnikov <oss@vitaly.codes>"]
categories = [
    "embedded",
    "hardware-support",
    "no-std",
]
description = "Peripheral access API for STM32L1 series microcontrollers"
documentation = "https://docs.rs/stm32l1xx-hal"
keywords = [
    "arm",
    "cortex-m",
    "stm32l1xx",
    "hal",
]
license = "MIT/Apache-2.0"
name = "stm32l1xx-hal"
readme = "README.md"
repository = "https://github.com/stm32-rs/stm32l1xx-hal"
version = "0.0.0"

[dependencies]
cortex-m = "0.5.8"
<<<<<<< HEAD
cortex-m-rt = "0.6.5"
=======
cortex-m-rt = "0.6.7"
nb = "0.1.1"
>>>>>>> 7e5f9492
cortex-m-semihosting = "0.3.2"
nb = "0.1.1"

[dependencies.bare-metal]
features = ["const-fn"]
version = "0.2.4"

[dependencies.cast]
default-features = false
version = "0.2.2"

[dependencies.embedded-hal]
features = ["unproven"]
version = "0.2.2"

[dependencies.stm32l1]
version = "0.5.0"

[dependencies.void]
default-features = false
version = "1.0.2"

[dev-dependencies]
cortex-m-semihosting = "0.3.2"
panic-semihosting = "0.5.1"
cortex-m-rtfm = "0.4.0-beta.3"

[features]
<<<<<<< HEAD
default = [
    "stm32l100",
    "rt",
]
=======
default = ["rt"]
>>>>>>> 7e5f9492
rt = ["stm32l1/rt"]
stm32l100 = ["stm32l1/stm32l100"]
stm32l151 = ["stm32l1/stm32l151"]
stm32l152 = ["stm32l1/stm32l151"]
stm32l162 = ["stm32l1/stm32l162"]

[profile.dev]
codegen-units = 1
incremental = false

[profile.release]
codegen-units = 1
debug = true
lto = true<|MERGE_RESOLUTION|>--- conflicted
+++ resolved
@@ -21,13 +21,6 @@
 
 [dependencies]
 cortex-m = "0.5.8"
-<<<<<<< HEAD
-cortex-m-rt = "0.6.5"
-=======
-cortex-m-rt = "0.6.7"
-nb = "0.1.1"
->>>>>>> 7e5f9492
-cortex-m-semihosting = "0.3.2"
 nb = "0.1.1"
 
 [dependencies.bare-metal]
@@ -50,19 +43,13 @@
 version = "1.0.2"
 
 [dev-dependencies]
+cortex-m-rt = "0.6.7"
 cortex-m-semihosting = "0.3.2"
 panic-semihosting = "0.5.1"
-cortex-m-rtfm = "0.4.0-beta.3"
+cortex-m-rtfm = "0.4.0"
 
 [features]
-<<<<<<< HEAD
-default = [
-    "stm32l100",
-    "rt",
-]
-=======
 default = ["rt"]
->>>>>>> 7e5f9492
 rt = ["stm32l1/rt"]
 stm32l100 = ["stm32l1/stm32l100"]
 stm32l151 = ["stm32l1/stm32l151"]
